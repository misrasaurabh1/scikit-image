[project]
name = 'scikit-image'
description = 'Image processing in Python'
requires-python = '>=3.9'
readme = 'README.md'
classifiers = [
    'Development Status :: 4 - Beta',
    'Environment :: Console',
    'Intended Audience :: Developers',
    'Intended Audience :: Science/Research',
    'License :: OSI Approved :: BSD License',
    'Programming Language :: C',
    'Programming Language :: Python',
    'Programming Language :: Python :: 3',
    'Programming Language :: Python :: 3.9',
    'Programming Language :: Python :: 3.10',
    'Programming Language :: Python :: 3.11',
    'Programming Language :: Python :: 3.12',
    'Programming Language :: Python :: 3 :: Only',
    'Topic :: Software Development :: Libraries',
    'Topic :: Scientific/Engineering',
    'Operating System :: Microsoft :: Windows',
    'Operating System :: POSIX',
    'Operating System :: Unix',
    'Operating System :: MacOS',
]
dynamic = ['version']
dependencies = [
    'numpy>=1.23',
    'scipy>=1.9',
    'networkx>=2.8',
    'pillow>=9.1',
    'imageio>=2.33,!=2.35.0',
    'tifffile>=2022.8.12',
    'packaging>=21',
    'lazy-loader>=0.4',
]

[[project.maintainers]]
name = 'scikit-image developers'
email = 'skimage-core@discuss.scientific-python.org'

[project.license]
file = 'LICENSE.txt'

[project.optional-dependencies]
build = [
    # Also update [build-system] -> requires
    'meson-python>=0.15',
    'wheel',
    'setuptools>=67',
    'packaging>=21',
    'ninja',
    'Cython>=3.0.4',
    'pythran',
    'numpy>=2.0.0',
    # Developer UI
    'spin==0.11',
    'build',
]
data = ['pooch>=1.6.0']
developer = [
    'pre-commit',
    'ipython',
    "tomli; python_version < '3.11'",
]
docs = [
    'sphinx>=7.3',
    'sphinx-gallery>=0.14',
    'numpydoc>=1.7',
    'sphinx-copybutton',
    'matplotlib>=3.6',
    'dask[array]>=2022.9.2',
    'pandas>=1.5',
    'seaborn>=0.11',
    'pooch>=1.6',
    'tifffile>=2022.8.12',
    'myst-parser',
    'ipywidgets',
    'ipykernel',  # needed until https://github.com/jupyter-widgets/ipywidgets/issues/3731 is resolved
    'plotly>=5.10',
    'kaleido',
    'scikit-learn>=1.1',
    'sphinx_design>=0.5',
    'pydata-sphinx-theme>=0.15.4',
    'PyWavelets>=1.1.1',
    'pytest-doctestplus',
]
optional = [
    'SimpleITK',
    'astropy>=5.0',
    'cloudpickle>=0.2.1',  # necessary to provide the 'processes' scheduler for dask
    'dask[array]>=2021.1.0,!=2024.8.0',
    'matplotlib>=3.6',
    'pooch>=1.6.0',
    'pyamg',
    'PyWavelets>=1.1.1',
    'scikit-learn>=1.1',
]
test = [
    'asv',
    'numpydoc>=1.7',
    'pooch>=1.6.0',
    'pytest>=7.0',
    'pytest-cov>=2.11.0',
    'pytest-localserver',
    'pytest-faulthandler',
    'pytest-doctestplus',
]

[project.urls]
homepage = 'https://scikit-image.org'
documentation = 'https://scikit-image.org/docs/stable'
source = 'https://github.com/scikit-image/scikit-image'
download = 'https://pypi.org/project/scikit-image/#files'
tracker = 'https://github.com/scikit-image/scikit-image/issues'

[build-system]
build-backend = 'mesonpy'
requires = [
    'meson-python>=0.15',
    'wheel',
    'setuptools>=67',
    'packaging>=21',
    'Cython>=3.0.4',
    'pythran',
    'lazy_loader>=0.3',
    'numpy>=2.0.0rc1',
]

[tool.spin]
package = 'skimage'

[tool.spin.commands]
Build = [
    'spin.cmds.meson.build',
    'spin.cmds.meson.test',
<<<<<<< HEAD
    'spin.cmds.build.sdist',
    'spin.cmds.pip.install',
=======
    '.spin/cmds.py:sdist',
>>>>>>> e91a967e
]
Environments = [
    'spin.cmds.meson.run',
    '.spin/cmds.py:ipython',
    'spin.cmds.meson.python',
]
Documentation = ['.spin/cmds.py:docs']
Metrics = [
    '.spin/cmds.py:asv'
]

[tool.black]
target-version = ['py310', 'py311', 'py312']
skip-string-normalization = 1

[tool.ruff.lint]
select = [
    'F',
    'E',
    'W',
    'UP',
    'NPY201',
]
ignore = [
    'E501',
    'E741',
    'E712',
    'UP038',  # non-pep604-isinstance -- https://github.com/astral-sh/ruff/issues/7871
]

[tool.ruff.lint.per-file-ignores]
"**/__init__.py" = [
    'E402',
    'F401',
    'F403',
    'F405',
]
"**/__init__.pyi" = [
    'E402',
    'F401',
    'F403',
    'F405',
]
"skimage/_shared/testing.py" = ['F401']
"doc/examples/**/*.py" = ['E402']

[tool.ruff.lint.pydocstyle]
convention = 'numpy'

[tool.pytest.ini_options]
minversion = "6.0"
addopts = "-ra  --strict-config  --strict-markers"
log_cli_level = "INFO"
xfail_strict = true
#testpaths = ["skimage", "../../../../../benchmarks"]
python_files = ["benchmark_*.py", "test_*.py"]
python_classes = ["Test*", "*Suite"]
python_functions = ["time_*", "test_*", "peakmem_*"]
filterwarnings = [
    "error",
    'default:.*pyamg, which cannot \(yet\) be imported with NumPy >=2:RuntimeWarning'
]

[tool.coverage.run]
omit = ['*/tests/*']

[tool.changelist]
ignored_user_logins = [
    "web-flow",
    "pre-commit-ci[bot]"
]<|MERGE_RESOLUTION|>--- conflicted
+++ resolved
@@ -134,13 +134,9 @@
 [tool.spin.commands]
 Build = [
     'spin.cmds.meson.build',
+    'spin.cmds.pip.install',
     'spin.cmds.meson.test',
-<<<<<<< HEAD
-    'spin.cmds.build.sdist',
-    'spin.cmds.pip.install',
-=======
     '.spin/cmds.py:sdist',
->>>>>>> e91a967e
 ]
 Environments = [
     'spin.cmds.meson.run',
